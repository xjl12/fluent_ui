import 'package:fluent_ui/fluent_ui.dart';
import 'package:flutter/material.dart' as m;

/// An application that uses fluent design.
///
/// A convenience widget that wraps a number of widgets that are commonly
/// required for fluent design applications.
///
/// The [FluentApp] configures the top-level [Navigator] to search for routes
/// in the following order:
///
///  1. For the `/` route, the [home] property, if non-null, is used.
///
///  2. Otherwise, the [routes] table is used, if it has an entry for the route.
///
///  3. Otherwise, [onGenerateRoute] is called, if provided. It should return a
///     non-null value for any _valid_ route not handled by [home] and [routes].
///
///  4. Finally if all else fails [onUnknownRoute] is called.
///
/// If a [Navigator] is created, at least one of these options must handle the
/// `/` route, since it is used when an invalid [initialRoute] is specified on
/// startup (e.g. by another application launching this one with an intent on
/// Android; see [dart:ui.PlatformDispatcher.defaultRouteName]).
///
/// This widget also configures the observer of the top-level [Navigator] (if
/// any) to perform [Hero] animations.
///
/// If [home], [routes], [onGenerateRoute], and [onUnknownRoute] are all null,
/// and [builder] is not null, then no [Navigator] is created.
class FluentApp extends StatefulWidget {
  /// Creates a FluentApp.
  ///
  /// At least one of [home], [routes], [onGenerateRoute], or [builder] must be
  /// non-null. If only [routes] is given, it must include an entry for the
  /// [Navigator.defaultRouteName] (`/`), since that is the route used when the
  /// application is launched with an intent that specifies an otherwise
  /// unsupported route.
  ///
  /// This class creates an instance of [WidgetsApp].
  ///
  /// The boolean arguments, [routes], and [navigatorObservers], must not be null.
  const FluentApp({
    Key? key,
    this.navigatorKey,
    this.onGenerateRoute,
    this.onGenerateInitialRoutes,
    this.onUnknownRoute,
    this.navigatorObservers = const <NavigatorObserver>[],
    this.initialRoute,
    this.home,
    this.routes = const <String, WidgetBuilder>{},
    this.builder,
    this.title = '',
    this.onGenerateTitle,
    this.color,
    this.locale,
    this.localizationsDelegates,
    this.localeListResolutionCallback,
    this.localeResolutionCallback,
    this.supportedLocales = const <Locale>[Locale('en', 'US')],
    this.showPerformanceOverlay = false,
    this.checkerboardRasterCacheImages = false,
    this.checkerboardOffscreenLayers = false,
    this.showSemanticsDebugger = false,
    this.debugShowCheckedModeBanner = true,
    this.shortcuts,
    this.actions,
    this.theme,
    this.darkTheme,
    this.themeMode,
    this.restorationScopeId,
    this.scrollBehavior = const FluentScrollBehavior(),
  })  : routeInformationProvider = null,
        routeInformationParser = null,
        routerDelegate = null,
        backButtonDispatcher = null,
        super(key: key);

  /// Creates a [FluentApp] that uses the [Router] instead of a [Navigator].
  FluentApp.router({
    Key? key,
    this.theme,
    this.darkTheme,
    this.themeMode,
    this.routeInformationProvider,
    required this.routeInformationParser,
    required this.routerDelegate,
    BackButtonDispatcher? backButtonDispatcher,
    this.builder,
    this.title = '',
    this.onGenerateTitle,
    required Color this.color,
    this.locale,
    this.localizationsDelegates,
    this.localeListResolutionCallback,
    this.localeResolutionCallback,
    this.supportedLocales = const <Locale>[Locale('en', 'US')],
    this.showPerformanceOverlay = false,
    this.checkerboardRasterCacheImages = false,
    this.checkerboardOffscreenLayers = false,
    this.showSemanticsDebugger = false,
    this.debugShowCheckedModeBanner = true,
    this.shortcuts,
    this.actions,
    this.restorationScopeId,
    this.scrollBehavior = const FluentScrollBehavior(),
  })  : assert(routeInformationParser != null && routerDelegate != null,
            'The routeInformationParser and routerDelegate cannot be null.'),
        assert(supportedLocales.isNotEmpty),
        navigatorObservers = null,
        backButtonDispatcher =
            backButtonDispatcher ?? RootBackButtonDispatcher(),
        navigatorKey = null,
        onGenerateRoute = null,
        home = null,
        onGenerateInitialRoutes = null,
        onUnknownRoute = null,
        routes = null,
        initialRoute = null,
        super(key: key);

  /// Default visual properties, like colors fonts and shapes, for this app's
  /// fluent widgets.
  ///
  /// A second [darkTheme] [ThemeData] value, which is used to provide a dark
  /// version of the user interface can also be specified. [themeMode] will
  /// control which theme will be used if a [darkTheme] is provided.
  ///
  /// The default value of this property is the value of `ThemeData(brightness: Brightness.light)`.
  final ThemeData? theme;

  /// The [ThemeData] to use when a 'dark mode' is requested by the system.
  ///
  /// Some host platforms allow the users to select a system-wide 'dark mode',
  /// or the application may want to offer the user the ability to choose a
  /// dark theme just for this application. This is theme that will be used for
  /// such cases. [themeMode] will control which theme will be used.
  ///
  /// This theme should have a [ThemeData.brightness] set to [Brightness.dark].
  ///
  /// Uses [theme] instead when null. Defaults to the value of
  /// [ThemeData(brightness: Brightness.light)] when both [darkTheme] and [theme] are null.
  final ThemeData? darkTheme;

  /// Determines which theme will be used by the application if both [theme]
  /// and [darkTheme] are provided.
  ///
  /// If set to [ThemeMode.system], the choice of which theme to use will
  /// be based on the user's system preferences. If the [MediaQuery.platformBrightnessOf]
  /// is [Brightness.light], [theme] will be used. If it is [Brightness.dark],
  /// [darkTheme] will be used (unless it is null, in which case [theme]
  /// will be used.
  ///
  /// If set to [ThemeMode.light] the [theme] will always be used,
  /// regardless of the user's system preference.
  ///
  /// If set to [ThemeMode.dark] the [darkTheme] will be used
  /// regardless of the user's system preference. If [darkTheme] is null
  /// then it will fallback to using [theme].
  ///
  /// The default value is [ThemeMode.system].
  final ThemeMode? themeMode;

  /// {@macro flutter.widgets.widgetsApp.navigatorKey}
  final GlobalKey<NavigatorState>? navigatorKey;

  /// {@macro flutter.widgets.widgetsApp.home}
  final Widget? home;

  /// The application's top-level routing table.
  ///
  /// When a named route is pushed with [Navigator.pushNamed], the route name is
  /// looked up in this map. If the name is present, the associated
  /// [WidgetBuilder] is used to construct a [FluentPageRoute] that performs
  /// an appropriate transition, including [Hero] animations, to the new route.
  ///
  /// {@macro flutter.widgets.widgetsApp.routes}
  final Map<String, WidgetBuilder>? routes;

  /// {@macro flutter.widgets.widgetsApp.initialRoute}
  final String? initialRoute;

  /// {@macro flutter.widgets.widgetsApp.onGenerateRoute}
  final RouteFactory? onGenerateRoute;

  /// {@macro flutter.widgets.widgetsApp.onGenerateInitialRoutes}
  final InitialRouteListFactory? onGenerateInitialRoutes;

  /// {@macro flutter.widgets.widgetsApp.onUnknownRoute}
  final RouteFactory? onUnknownRoute;

  /// {@macro flutter.widgets.widgetsApp.navigatorObservers}
  final List<NavigatorObserver>? navigatorObservers;

  /// {@macro flutter.widgets.widgetsApp.routeInformationProvider}
  final RouteInformationProvider? routeInformationProvider;

  /// {@macro flutter.widgets.widgetsApp.routeInformationParser}
  final RouteInformationParser<Object>? routeInformationParser;

  /// {@macro flutter.widgets.widgetsApp.routerDelegate}
  final RouterDelegate<Object>? routerDelegate;

  /// {@macro flutter.widgets.widgetsApp.backButtonDispatcher}
  final BackButtonDispatcher? backButtonDispatcher;

  /// {@macro flutter.widgets.widgetsApp.builder}
  ///
  /// Fluent specific features such as [showDialog] and [showMenu], and widgets
  /// such as [Tooltip], [PopupMenuButton], also require a [Navigator] to properly
  /// function.
  final TransitionBuilder? builder;

  /// {@macro flutter.widgets.widgetsApp.title}
  ///
  /// This value is passed unmodified to [WidgetsApp.title].
  final String title;

  /// {@macro flutter.widgets.widgetsApp.onGenerateTitle}
  ///
  /// This value is passed unmodified to [WidgetsApp.onGenerateTitle].
  final GenerateAppTitle? onGenerateTitle;

  /// {@macro flutter.widgets.widgetsApp.color}
  final Color? color;

  /// {@macro flutter.widgets.widgetsApp.locale}
  final Locale? locale;

  /// {@macro flutter.widgets.widgetsApp.localizationsDelegates}
  final Iterable<LocalizationsDelegate<dynamic>>? localizationsDelegates;

  /// {@macro flutter.widgets.widgetsApp.localeListResolutionCallback}
  ///
  /// This callback is passed along to the [WidgetsApp] built by this widget.
  final LocaleListResolutionCallback? localeListResolutionCallback;

  /// {@macro flutter.widgets.LocaleResolutionCallback}
  ///
  /// This callback is passed along to the [WidgetsApp] built by this widget.
  final LocaleResolutionCallback? localeResolutionCallback;

  /// {@macro flutter.widgets.widgetsApp.supportedLocales}
  ///
  /// It is passed along unmodified to the [WidgetsApp] built by this widget.
  final Iterable<Locale> supportedLocales;

  /// Turns on a performance overlay.
  ///
  /// See also:
  ///
  ///  * <https://flutter.dev/debugging/#performanceoverlay>
  final bool showPerformanceOverlay;

  /// Turns on checkerboarding of raster cache images.
  final bool checkerboardRasterCacheImages;

  /// Turns on checkerboarding of layers rendered to offscreen bitmaps.
  final bool checkerboardOffscreenLayers;

  /// Turns on an overlay that shows the accessibility information
  /// reported by the framework.
  final bool showSemanticsDebugger;

  /// {@macro flutter.widgets.widgetsApp.debugShowCheckedModeBanner}
  final bool debugShowCheckedModeBanner;

  /// {@macro flutter.widgets.widgetsApp.shortcuts}
  /// {@tool snippet}
  /// This example shows how to add a single shortcut for
  /// [LogicalKeyboardKey.select] to the default shortcuts without needing to
  /// add your own [Shortcuts] widget.
  ///
  /// Alternatively, you could insert a [Shortcuts] widget with just the mapping
  /// you want to add between the [FluentApp] and its child and get the same
  /// effect.
  ///
  /// ```dart
  /// Widget build(BuildContext context) {
  ///   return FluentApp(
  ///     shortcuts: <LogicalKeySet, Intent>{
  ///       ...WidgetsApp.defaultShortcuts,
  ///       LogicalKeySet(LogicalKeyboardKey.select): const ActivateIntent(),
  ///     },
  ///     color: const Color(0xFFFF0000),
  ///     builder: (BuildContext context, Widget? child) {
  ///       return const Placeholder();
  ///     },
  ///   );
  /// }
  /// ```
  /// {@end-tool}
  /// {@macro flutter.widgets.widgetsApp.shortcuts.seeAlso}
  final Map<LogicalKeySet, Intent>? shortcuts;

  /// {@macro flutter.widgets.widgetsApp.actions}
  /// {@tool snippet}
  /// This example shows how to add a single action handling an
  /// [ActivateAction] to the default actions without needing to
  /// add your own [Actions] widget.
  ///
  /// Alternatively, you could insert a [Actions] widget with just the mapping
  /// you want to add between the [FluentApp] and its child and get the same
  /// effect.
  ///
  /// ```dart
  /// Widget build(BuildContext context) {
  ///   return FluentApp(
  ///     actions: <Type, Action<Intent>>{
  ///       ... WidgetsApp.defaultActions,
  ///       ActivateAction: CallbackAction(
  ///         onInvoke: (Intent intent) {
  ///           // Do something here...
  ///           return null;
  ///         },
  ///       ),
  ///     },
  ///     color: const Color(0xFFFF0000),
  ///     builder: (BuildContext context, Widget? child) {
  ///       return const Placeholder();
  ///     },
  ///   );
  /// }
  /// ```
  /// {@end-tool}
  /// {@macro flutter.widgets.widgetsApp.actions.seeAlso}
  final Map<Type, Action<Intent>>? actions;

  /// {@macro flutter.widgets.widgetsApp.restorationScopeId}
  final String? restorationScopeId;

  /// {@macro flutter.material.materialApp.scrollBehavior}
  ///
  /// See also:
  ///
  ///  * [ScrollConfiguration], which controls how [Scrollable] widgets behave
  ///    in a subtree.
  final ScrollBehavior scrollBehavior;

  static bool showPerformanceOverlayOverride = false;

  static bool debugShowWidgetInspectorOverride = false;

  static bool debugAllowBannerOverride = true;

  @override
  _FluentAppState createState() => _FluentAppState();
}

class _FluentAppState extends State<FluentApp> {
  late HeroController _heroController;

  @override
  void initState() {
    super.initState();
    _heroController = HeroController();
  }

  // Combine the Localizations for Material with the ones contributed
  // by the localizationsDelegates parameter, if any. Only the first delegate
  // of a particular LocalizationsDelegate.type is loaded so the
  // localizationsDelegate parameter can be used to override
  // _FluentLocalizationsDelegate.
  Iterable<LocalizationsDelegate<dynamic>> get _localizationsDelegates sync* {
    if (widget.localizationsDelegates != null) {
      yield* widget.localizationsDelegates!;
    }
    yield DefaultFluentLocalizations.delegate;
    yield m.DefaultMaterialLocalizations.delegate;
    yield DefaultWidgetsLocalizations.delegate;
  }

  bool get _usesRouter => widget.routerDelegate != null;

  @override
  Widget build(BuildContext context) {
    final result = _buildApp(context);
    return ScrollConfiguration(
      behavior: widget.scrollBehavior,
      child: HeroControllerScope(
        controller: _heroController,
        child: result,
      ),
    );
  }

  ThemeData theme(BuildContext context) {
    final mode = widget.themeMode ?? ThemeMode.system;
    final platformBrightness = MediaQuery.platformBrightnessOf(context);
    final usedarkStyle = mode == ThemeMode.dark ||
        (mode == ThemeMode.system && platformBrightness == Brightness.dark);

    ThemeData data = () {
      late ThemeData result;
      if (usedarkStyle) {
        result = widget.darkTheme ?? widget.theme ?? ThemeData();
      } else {
        result = widget.theme ?? ThemeData();
      }
      return result;
    }();
    return data;
  }

  Widget _builder(BuildContext context, Widget? child) {
    final themeData = theme(context);
    final mTheme = context.findAncestorWidgetOfExactType<m.Theme>();
    return m.AnimatedTheme(
      data: mTheme?.data ??
          m.ThemeData(
            brightness: themeData.brightness,
<<<<<<< HEAD
            canvasColor: themeData.cardColor,
=======
            textSelectionTheme: TextSelectionThemeData(
              selectionColor: themeData.accentColor
                  .resolveFromBrightness(themeData.brightness)
                  .withOpacity(0.8),
              cursorColor: themeData.inactiveColor,
            ),
>>>>>>> 8cc158f4
          ),
      child: AnimatedFluentTheme(
        curve: themeData.animationCurve,
        data: themeData,
        child: widget.builder != null
            ? Builder(
                builder: (BuildContext context) {
                  // Why are we surrounding a builder with a builder?
                  //
                  // The widget.builder may contain code that invokes
                  // Theme.of(), which should return the theme we selected
                  // above in AnimatedTheme. However, if we invoke
                  // widget.builder() directly as the child of AnimatedTheme
                  // then there is no Context separating them, and the
                  // widget.builder() will not find the theme. Therefore, we
                  // surround widget.builder with yet another builder so that
                  // a context separates them and Theme.of() correctly
                  // resolves to the theme we passed to AnimatedTheme.
                  return widget.builder!(context, child);
                },
              )
            : child ?? const SizedBox.shrink(),
      ),
    );
  }

  Widget _buildApp(BuildContext context) {
    final fluentColor = widget.color ?? Colors.blue;
    if (_usesRouter) {
      return WidgetsApp.router(
        key: GlobalObjectKey(this),
        routeInformationProvider: widget.routeInformationProvider,
        routeInformationParser: widget.routeInformationParser!,
        routerDelegate: widget.routerDelegate!,
        backButtonDispatcher: widget.backButtonDispatcher,
        builder: _builder,
        title: widget.title,
        onGenerateTitle: widget.onGenerateTitle,
        color: fluentColor,
        locale: widget.locale,
        localeResolutionCallback: widget.localeResolutionCallback,
        localeListResolutionCallback: widget.localeListResolutionCallback,
        supportedLocales: widget.supportedLocales,
        showPerformanceOverlay: widget.showPerformanceOverlay,
        checkerboardRasterCacheImages: widget.checkerboardRasterCacheImages,
        checkerboardOffscreenLayers: widget.checkerboardOffscreenLayers,
        showSemanticsDebugger: widget.showSemanticsDebugger,
        debugShowCheckedModeBanner: widget.debugShowCheckedModeBanner,
        shortcuts: widget.shortcuts,
        actions: widget.actions,
        restorationScopeId: widget.restorationScopeId,
        localizationsDelegates: _localizationsDelegates,
      );
    }

    return WidgetsApp(
      key: GlobalObjectKey(this),
      navigatorKey: widget.navigatorKey,
      navigatorObservers: widget.navigatorObservers!,
      home: widget.home,
      routes: widget.routes!,
      initialRoute: widget.initialRoute,
      onGenerateRoute: widget.onGenerateRoute,
      onGenerateInitialRoutes: widget.onGenerateInitialRoutes,
      onUnknownRoute: widget.onUnknownRoute,
      builder: _builder,
      title: widget.title,
      onGenerateTitle: widget.onGenerateTitle,
      color: fluentColor,
      locale: widget.locale,
      localeResolutionCallback: widget.localeResolutionCallback,
      localeListResolutionCallback: widget.localeListResolutionCallback,
      supportedLocales: widget.supportedLocales,
      showPerformanceOverlay: widget.showPerformanceOverlay,
      checkerboardRasterCacheImages: widget.checkerboardRasterCacheImages,
      checkerboardOffscreenLayers: widget.checkerboardOffscreenLayers,
      showSemanticsDebugger: widget.showSemanticsDebugger,
      debugShowCheckedModeBanner: widget.debugShowCheckedModeBanner,
      shortcuts: widget.shortcuts,
      actions: widget.actions,
      restorationScopeId: widget.restorationScopeId,
      localizationsDelegates: _localizationsDelegates,
      pageRouteBuilder: <T>(RouteSettings settings, WidgetBuilder builder) {
        return FluentPageRoute<T>(settings: settings, builder: builder);
      },
    );
  }
}

/// Describes how [Scrollable] widgets behave for [FluentApp]s.
///
/// {@macro flutter.widgets.scrollBehavior}
///
/// When using the desktop platform, if the [Scrollable] widget scrolls in the
/// [Axis.vertical], a [Scrollbar] is applied.
///
/// See also:
///
///  * [ScrollBehavior], the default scrolling behavior extended by this class.
class FluentScrollBehavior extends ScrollBehavior {
  /// Creates a FluentScrollBehavior that decorates [Scrollable]s with
  /// [Scrollbar]s based on the current platform and provided [ScrollableDetails].
  const FluentScrollBehavior();

  @override
  Widget buildScrollbar(context, child, details) {
    // When modifying this function, consider modifying the implementation in
    // the base class as well.
    switch (axisDirectionToAxis(details.direction)) {
      case Axis.horizontal:
        return child;
      case Axis.vertical:
        switch (getPlatform(context)) {
          case TargetPlatform.linux:
          case TargetPlatform.macOS:
          case TargetPlatform.windows:
            return Scrollbar(
              child: child,
              controller: details.controller,
            );
          case TargetPlatform.android:
          case TargetPlatform.fuchsia:
          case TargetPlatform.iOS:
            return child;
        }
    }
  }
}<|MERGE_RESOLUTION|>--- conflicted
+++ resolved
@@ -410,16 +410,13 @@
       data: mTheme?.data ??
           m.ThemeData(
             brightness: themeData.brightness,
-<<<<<<< HEAD
             canvasColor: themeData.cardColor,
-=======
             textSelectionTheme: TextSelectionThemeData(
               selectionColor: themeData.accentColor
                   .resolveFromBrightness(themeData.brightness)
                   .withOpacity(0.8),
               cursorColor: themeData.inactiveColor,
             ),
->>>>>>> 8cc158f4
           ),
       child: AnimatedFluentTheme(
         curve: themeData.animationCurve,
