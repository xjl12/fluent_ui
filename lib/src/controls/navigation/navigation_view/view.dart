import 'dart:collection';

import 'package:fluent_ui/fluent_ui.dart';
import 'package:flutter/foundation.dart';
import 'package:flutter/rendering.dart';

part 'body.dart';

part 'indicators.dart';

part 'pane.dart';

part 'pane_items.dart';

part 'style.dart';

/// The default size used by the app top bar.
///
/// Value eyeballed from Windows 10 v10.0.19041.928
const double _kDefaultAppBarHeight = 50.0;

/// The NavigationView control provides top-level navigation for your app. It
/// adapts to a variety of screen sizes and supports both top and left
/// navigation styles.
///
/// ![NavigationView Preview](https://docs.microsoft.com/en-us/windows/uwp/design/controls-and-patterns/images/nav-view-header.png)
///
/// See also:
///
///   * [NavigationPane], the pane used by [NavigationView], that can be
///     displayed either at the left and top
///   * [TabView], a widget similar to [NavigationView], useful to display
///     several pages of content while giving a user the capability to
///     rearrange, open, or close new tabs.
class NavigationView extends StatefulWidget {
  /// Creates a navigation view.
  const NavigationView({
    Key? key,
    this.appBar,
    this.pane,
    this.content,
    this.clipBehavior = Clip.antiAlias,
    this.contentShape,
    this.onOpenSearch,
    this.transitionBuilder,
  })  : assert(
          (pane != null && content == null) ||
              (pane == null && content != null),
          'Either pane or content must be provided',
        ),
        super(key: key);

  /// The app bar of the app.
  final NavigationAppBar? appBar;

  /// The navigation pane, that can be displayed either on the
  /// left, on the top, or above the body.
  final NavigationPane? pane;

  /// The content of the pane.
  ///
  /// If [pane] is provided, this is ignored
  ///
  /// Usually a [ScaffoldPage]
  final Widget? content;

  /// {@macro flutter.rendering.ClipRectLayer.clipBehavior}
  ///
  /// Defaults to [Clip.hardEdge].
  final Clip clipBehavior;

  /// How the body content should be clipped
  ///
  /// The body content is not clipped on when the display mode is [PaneDisplayMode.minimal]
  final ShapeBorder? contentShape;

  /// Called when the search button is tapped
  final VoidCallback? onOpenSearch;

  /// The transition builder.
  ///
  /// It can be detect the display mode of the parent [NavigationView], if any,
  /// and change the transition accordingly. By default, if the display mode is
  /// top, [HorizontalSlidePageTransition] is used, otherwise
  /// [EntrancePageTransition] is used.
  ///
  /// ```dart
  /// transitionBuilder: (child, animation) {
  ///   return DrillInPageTransition(child: child, animation: animation);
  /// },
  /// ```
  ///
  /// See also:
  ///
  ///  * [EntrancePageTransition], used by default
  ///  * [HorizontalSlidePageTransition], used by default on top navigation
  ///  * [DrillInPageTransition], used when users navigate deeper into an app
  ///  * [SuppressPageTransition], to have no animation at all
  ///  * <https://docs.microsoft.com/en-us/windows/apps/design/motion/page-transitions>
  final AnimatedSwitcherTransitionBuilder? transitionBuilder;

  static NavigationViewState of(BuildContext context) {
    return context.findAncestorStateOfType<NavigationViewState>()!;
  }

  @override
  void debugFillProperties(DiagnosticPropertiesBuilder properties) {
    super.debugFillProperties(properties);
    properties
      ..add(DiagnosticsProperty('appBar', appBar))
      ..add(DiagnosticsProperty('pane', pane))
      ..add(DiagnosticsProperty(
        'clipBehavior',
        clipBehavior,
        defaultValue: Clip.hardEdge,
      ))
      ..add(DiagnosticsProperty('contentShape', contentShape));
  }

  @override
  NavigationViewState createState() => NavigationViewState();
}

class NavigationViewState extends State<NavigationView> {
  /// The scroll controller used to keep the scrolling state of
  /// the list view when the display mode is switched between open
  /// and compact, and even keep it for the minimal state.
  ///
  /// It's also used to display and control the [Scrollbar] introduced
  /// by the panes.
  late ScrollController paneScrollController;

  /// The key used to animate between open and compact display mode
  final _panelKey = GlobalKey();
  final _listKey = GlobalKey();
  final _contentKey = GlobalKey();
  final _overlayKey = GlobalKey();

  final Map<int, GlobalKey> _itemKeys = {};

  bool _minimalPaneOpen = false;
  late bool _compactOverlayOpen;

  int _oldIndex = 0;

  PaneDisplayMode? _autoDisplayMode;

  /// Gets the current display mode. If it's automatic, it'll adapt to the other
  /// display modes according to the current available space.
  PaneDisplayMode get displayMode {
    if (widget.pane?.displayMode == PaneDisplayMode.auto) {
      return _autoDisplayMode ?? PaneDisplayMode.minimal;
    }

    return widget.pane?.displayMode ?? PaneDisplayMode.minimal;
  }

  @override
  void initState() {
    super.initState();
    paneScrollController = widget.pane?.scrollController ??
        ScrollController(
          debugLabel: '${widget.runtimeType} scroll controller',
          keepScrollOffset: true,
        );
    paneScrollController.addListener(_handleScrollControllerEvent);

    _generateKeys();

    _compactOverlayOpen = PageStorage.of(context)?.readState(
          context,
          identifier: 'compactOverlayOpen',
        ) as bool? ??
        false;
  }

  void _handleScrollControllerEvent() {
    if (mounted) setState(() {});
  }

  @override
  void didUpdateWidget(NavigationView oldWidget) {
    super.didUpdateWidget(oldWidget);
    if (widget.pane?.scrollController != paneScrollController) {
      paneScrollController =
          widget.pane?.scrollController ?? paneScrollController;
    }

    if (oldWidget.pane?.selected != widget.pane?.selected) {
      _oldIndex = oldWidget.pane?.selected ?? -1;
    }

    if (oldWidget.pane?.effectiveItems.length !=
        widget.pane?.effectiveItems.length) {
      if (widget.pane?.effectiveItems.length != null) {
        _generateKeys();
      }
    }
  }

  void _generateKeys() {
    if (widget.pane == null) return;
    _itemKeys
      ..clear()
      ..addAll(
        Map.fromIterables(
          List.generate(widget.pane!.effectiveItems.length, (i) => i),
          List.generate(
            widget.pane!.effectiveItems.length,
            (_) => GlobalKey(),
          ),
        ),
      );
  }

  @override
  void dispose() {
    // If the controller was created locally, dispose it
    if (widget.pane?.scrollController == null) {
      paneScrollController.dispose();
    } else {
      paneScrollController.removeListener(_handleScrollControllerEvent);
    }
    super.dispose();
  }

  /// Toggles the current compact mode
  void toggleCompactOpenMode() {
    setState(() => _compactOverlayOpen = !_compactOverlayOpen);
    PageStorage.of(context)?.writeState(
      context,
      _compactOverlayOpen,
      identifier: 'compactOverlayOpen',
    );
  }

  @override
  Widget build(BuildContext context) {
    assert(debugCheckHasFluentTheme(context));
    assert(debugCheckHasFluentLocalizations(context));
    assert(debugCheckHasMediaQuery(context));
    assert(debugCheckHasDirectionality(context));

    final Brightness brightness = FluentTheme.of(context).brightness;
    final NavigationPaneThemeData theme = NavigationPaneTheme.of(context);
    final FluentLocalizations localizations = FluentLocalizations.of(context);
    final MediaQueryData mediaQuery = MediaQuery.of(context);
    final EdgeInsetsGeometry appBarPadding = EdgeInsetsDirectional.only(
      top: widget.appBar?.finalHeight(context) ?? 0.0,
    );
    final TextDirection direction = Directionality.of(context);

    Color? overlayBackgroundColor() {
      if (theme.backgroundColor == null) {
        if (brightness.isDark) {
          return const Color(0xFF202020);
        } else {
          return const Color(0xFFf7f7f7);
        }
      }
      return theme.backgroundColor;
    }

    return LayoutBuilder(builder: (context, consts) {
      var displayMode = widget.pane?.displayMode ?? PaneDisplayMode.auto;

      if (displayMode == PaneDisplayMode.auto) {
        /// For more info on the adaptive behavior, see
        /// https://docs.microsoft.com/en-us/windows/apps/design/controls/navigationview#adaptive-behavior
        ///
        ///  DD/MM/YYYY
        /// (06/04/2022)
        ///
        /// When PaneDisplayMode is set to its default value of Auto, the
        /// adaptive behavior is to show:
        /// - An expanded left pane on large window widths (1008px or greater).
        /// - A left, icon-only, nav pane (compact) on medium window widths
        /// (641px to 1007px).
        /// - Only a menu button (minimal) on small window widths (640px or less).
        double width = consts.biggest.width;
        if (width.isInfinite) width = mediaQuery.size.width;

        if (width <= 640) {
          _autoDisplayMode = PaneDisplayMode.minimal;
        } else if (width >= 1008) {
          _autoDisplayMode = PaneDisplayMode.open;
        } else if (width > 640) {
          _autoDisplayMode = PaneDisplayMode.compact;
        }

        displayMode = _autoDisplayMode!;
      }

      assert(displayMode != PaneDisplayMode.auto);

      Widget appBar = () {
        if (widget.appBar != null) {
          final minimalLeading = PaneItem(
            title: Text(
              !_minimalPaneOpen
                  ? localizations.openNavigationTooltip
                  : localizations.closeNavigationTooltip,
            ),
            icon: const Icon(FluentIcons.global_nav_button),
            body: const SizedBox.shrink(),
          ).build(
            context,
            false,
            () async {
              setState(() => _minimalPaneOpen = !_minimalPaneOpen);
            },
            displayMode: PaneDisplayMode.compact,
          );
          return _NavigationAppBar(
            appBar: widget.appBar!,
            additionalLeading:
                displayMode == PaneDisplayMode.minimal ? minimalLeading : null,
          );
        }
        return LayoutBuilder(
          builder: (context, constraints) => SizedBox(
            width: constraints.maxWidth,
            height: 0,
          ),
        );
      }();

      late Widget paneResult;
      if (widget.pane != null) {
        final pane = widget.pane!;
        final body = _NavigationBody(
          itemKey: ValueKey(pane.selected ?? -1),
          transitionBuilder: widget.transitionBuilder,
          child: pane.selected != null
              ? pane.selectedItem.body
              : const SizedBox.shrink(),
        );
        if (pane.customPane != null) {
          paneResult = Builder(builder: (context) {
            return PaneScrollConfiguration(
              child: pane.customPane!.build(
                context,
                NavigationPaneWidgetData(
                  appBar: appBar,
                  content: ClipRect(child: body),
                  listKey: _listKey,
                  paneKey: _panelKey,
                  scrollController: paneScrollController,
                  pane: pane,
                ),
              ),
            );
          });
        } else {
          final contentShape = widget.contentShape ??
              RoundedRectangleBorder(
                side: BorderSide(
                  color:
                      FluentTheme.of(context).resources.cardStrokeColorDefault,
                ),
                borderRadius: displayMode == PaneDisplayMode.top
                    ? BorderRadius.zero
                    : const BorderRadiusDirectional.only(
                        topStart: Radius.circular(8.0),
                      ).resolve(direction),
              );
          final Widget content = ClipRect(
            key: _contentKey,
            child: displayMode == PaneDisplayMode.minimal
                ? body
                : DecoratedBox(
                    position: DecorationPosition.foreground,
                    decoration: ShapeDecoration(shape: contentShape),
                    child: ClipPath(
                      clipBehavior: widget.clipBehavior,
                      clipper: ShapeBorderClipper(shape: contentShape),
                      child: body,
                    ),
                  ),
          );
          if (displayMode != PaneDisplayMode.compact) {
            _compactOverlayOpen = false;
          }
          if (displayMode != PaneDisplayMode.open) {
            PageStorage.of(context)?.writeState(
              context,
              false,
              identifier: 'openModeOpen',
            );
          }
          switch (displayMode) {
            case PaneDisplayMode.top:
              paneResult = Column(children: [
                appBar,
                PaneScrollConfiguration(
                  child: _TopNavigationPane(
                    pane: pane,
                    listKey: _listKey,
                    appBar: widget.appBar,
                  ),
                ),
                Expanded(child: content),
              ]);
              break;
            case PaneDisplayMode.compact:

              // Ensure the overlay state is correct
              _compactOverlayOpen = PageStorage.of(context)?.readState(
                    context,
                    identifier: 'compactOverlayOpen',
                  ) as bool? ??
                  _compactOverlayOpen;

              double openSize =
                  pane.size?.openPaneWidth ?? kOpenNavigationPaneWidth;

              final bool openedWithoutOverlay =
                  _compactOverlayOpen && consts.maxWidth / 2.5 > openSize;

<<<<<<< HEAD
              paneResult = Stack(children: [
                AnimatedPositionedDirectional(
                  duration: theme.animationDuration ?? Duration.zero,
                  curve: theme.animationCurve ?? Curves.linear,
                  top: widget.appBar?.finalHeight(context) ?? 0.0,
                  start: openedWithoutOverlay
                      ? openSize
                      : pane.size?.compactWidth ?? kCompactNavigationPaneWidth,
                  end: 0,
                  bottom: 0,
                  child: content,
                ),
                // If the overlay is open, add a gesture detector above the
                // content to close if the user click outside the overlay
                if (_compactOverlayOpen)
                  Positioned.fill(
                    child: GestureDetector(
                      onTap: toggleCompactOpenMode,
                      child: AbsorbPointer(
                        child: Semantics(
                          label: localizations.modalBarrierDismissLabel,
                          child: const SizedBox.expand(),
                        ),
=======
              // print(
              //     'open: $_compactOverlayOpen - without overlay:$openedWithoutOverlay - storage: ${PageStorage.of(context)?.readState(
              //   context,
              //   identifier: 'compactOverlayOpen',
              // )}');

              if (openedWithoutOverlay || !_compactOverlayOpen) {
                paneResult = Column(children: [
                  appBar,
                  Expanded(
                    child: Row(children: [
                      PaneScrollConfiguration(
                        child: () {
                          if (openedWithoutOverlay) {
                            return Mica(
                              key: _overlayKey,
                              backgroundColor: theme.backgroundColor,
                              child: Container(
                                margin:
                                    const EdgeInsets.symmetric(vertical: 1.0),
                                child: _OpenNavigationPane(
                                  theme: theme,
                                  pane: pane,
                                  paneKey: _panelKey,
                                  listKey: _listKey,
                                  onToggle: toggleCompactOpenMode,
                                  initiallyOpen: true,
                                ),
                              ),
                            );
                          } else {
                            return KeyedSubtree(
                              key: _overlayKey,
                              child: _CompactNavigationPane(
                                pane: pane,
                                paneKey: _panelKey,
                                listKey: _listKey,
                                onToggle: toggleCompactOpenMode,
                                onOpenSearch: widget.onOpenSearch,
                              ),
                            );
                          }
                        }(),
>>>>>>> 747484e0
                      ),
                    ),
                  ),
                PaneScrollConfiguration(
                  child: () {
                    if (openedWithoutOverlay) {
                      return Mica(
                        key: _overlayKey,
                        backgroundColor: theme.backgroundColor,
                        child: Container(
                          margin: const EdgeInsets.symmetric(vertical: 1.0),
                          padding: appBarPadding,
                          child: _OpenNavigationPane(
                            theme: theme,
                            pane: pane,
                            paneKey: _panelKey,
                            listKey: _listKey,
                            onToggle: toggleCompactOpenMode,
                            onItemSelected: toggleCompactOpenMode,
                          ),
                        ),
                      );
                    } else if (_compactOverlayOpen) {
                      return Mica(
                        key: _overlayKey,
                        backgroundColor: overlayBackgroundColor(),
                        elevation: 10.0,
                        child: Container(
                          decoration: BoxDecoration(
                            border: Border.all(
                              color: const Color(0xFF6c6c6c),
                              width: 0.15,
                            ),
                            borderRadius: BorderRadius.circular(8.0),
                          ),
                          margin: const EdgeInsets.symmetric(vertical: 1.0),
                          padding: appBarPadding,
                          child: _OpenNavigationPane(
                            theme: theme,
                            pane: pane,
                            paneKey: _panelKey,
                            listKey: _listKey,
                            onToggle: toggleCompactOpenMode,
                            onItemSelected: toggleCompactOpenMode,
                          ),
                        ),
                      );
                    } else {
                      return Padding(
                        padding: appBarPadding,
                        child: KeyedSubtree(
                          key: _overlayKey,
                          child: _CompactNavigationPane(
                            pane: pane,
                            paneKey: _panelKey,
                            listKey: _listKey,
                            onToggle: toggleCompactOpenMode,
                          ),
                        ),
                      );
                    }
                  }(),
                ),
                appBar,
              ]);

              break;
            case PaneDisplayMode.open:
              paneResult = Column(children: [
                appBar,
                Expanded(
                  child: Row(children: [
                    PaneScrollConfiguration(
                      child: _OpenNavigationPane(
                        theme: theme,
                        pane: pane,
                        paneKey: _panelKey,
                        listKey: _listKey,
                        initiallyOpen: PageStorage.of(context)?.readState(
                              context,
                              identifier: 'openModeOpen',
                            ) as bool? ??
                            false,
                      ),
                    ),
                    Expanded(child: content),
                  ]),
                ),
              ]);
              break;
            case PaneDisplayMode.minimal:
              paneResult = Stack(children: [
                Positioned(
                  top: widget.appBar?.finalHeight(context) ?? 0.0,
                  left: 0.0,
                  right: 0.0,
                  bottom: 0.0,
                  child: content,
                ),
                if (_minimalPaneOpen)
                  Positioned.fill(
                    child: GestureDetector(
                      onTap: () {
                        setState(() => _minimalPaneOpen = false);
                      },
                      child: AbsorbPointer(
                        child: Semantics(
                          label: localizations.modalBarrierDismissLabel,
                          child: const SizedBox.expand(),
                        ),
                      ),
                    ),
                  ),
                AnimatedPositionedDirectional(
                  key: _overlayKey,
                  duration: theme.animationDuration ?? Duration.zero,
                  curve: theme.animationCurve ?? Curves.linear,
                  start: _minimalPaneOpen ? 0.0 : -kOpenNavigationPaneWidth,
                  width: kOpenNavigationPaneWidth,
                  height: mediaQuery.size.height,
                  child: PaneScrollConfiguration(
                    child: ColoredBox(
                      color: Colors.black,
                      child: Mica(
                        backgroundColor: overlayBackgroundColor(),
                        elevation: 10.0,
                        child: Container(
                          decoration: BoxDecoration(
                            border: Border.all(
                              color: const Color(0xFF6c6c6c),
                              width: 0.15,
                            ),
                            borderRadius: BorderRadius.circular(8.0),
                          ),
                          margin: const EdgeInsets.symmetric(vertical: 1.0),
                          padding: appBarPadding,
                          child: _OpenNavigationPane(
                            theme: theme,
                            pane: pane,
                            paneKey: _panelKey,
                            listKey: _listKey,
                            onItemSelected: () {
                              setState(() => _minimalPaneOpen = false);
                            },
                          ),
                        ),
                      ),
                    ),
                  ),
                ),
                appBar,
              ]);
              break;
            default:
              paneResult = content;
          }
        }
      } else if (widget.content != null) {
        paneResult = Column(children: [
          appBar,
          Expanded(child: widget.content!),
        ]);
      } else {
        throw 'Either pane or content must be provided';
      }
      return Mica(
        backgroundColor: theme.backgroundColor,
        child: InheritedNavigationView(
          displayMode: _compactOverlayOpen ? PaneDisplayMode.open : displayMode,
          minimalPaneOpen: _minimalPaneOpen,
          pane: widget.pane,
          oldIndex: _oldIndex,
          child: PaneItemKeys(keys: _itemKeys, child: paneResult),
        ),
      );
    });
  }

  // ignore: non_constant_identifier_names
  Widget PaneScrollConfiguration({required Widget child}) {
    return Builder(builder: (context) {
      return PrimaryScrollController(
        controller: paneScrollController,
        child: ScrollConfiguration(
          behavior: const NavigationViewScrollBehavior(),
          child: child,
        ),
      );
    });
  }
}

/// The bar displayed at the top of the app. It can adapt itself to
/// all the display modes.
///
/// See also:
///
///   * [NavigationView], which uses this to render the app bar
class NavigationAppBar with Diagnosticable {
  final Key? key;

  /// The widget at the beggining of the app bar, before [title].
  ///
  /// Typically the [leading] widget is an [Icon] or an [IconButton].
  ///
  /// If this is null and [automaticallyImplyLeading] is set to true, the
  /// view will imply an appropriate widget. If  the parent [Navigator] can
  /// go back, the app bar will use an [IconButton] that calls [Navigator.maybePop].
  ///
  /// See also:
  ///   * [automaticallyImplyLeading], that controls whether we should try to
  ///     imply the leading widget, if [leading] is null
  final Widget? leading;

  /// {@macro flutter.material.appbar.automaticallyImplyLeading}
  final bool automaticallyImplyLeading;

  /// Typically a [Text] widget that contains the app name.
  final Widget? title;

  /// A list of Widgets to display in a row after the [title] widget.
  ///
  /// Typically these widgets are [IconButton]s representing common
  /// operations.
  final Widget? actions;

  /// The height of the app bar. [_kDefaultAppBarHeight] is used by default
  final double height;

  /// The background color of this app bar.
  final Color? backgroundColor;

  /// Creates a fluent-styled app bar.
  const NavigationAppBar({
    this.key,
    this.leading,
    this.title,
    this.actions,
    this.automaticallyImplyLeading = true,
    this.height = _kDefaultAppBarHeight,
    this.backgroundColor,
  });

  @override
  void debugFillProperties(DiagnosticPropertiesBuilder properties) {
    super.debugFillProperties(properties);
    properties
      ..add(FlagProperty(
        'automatically imply leading',
        value: automaticallyImplyLeading,
        ifFalse: 'do not imply leading',
        defaultValue: true,
      ))
      ..add(ColorProperty('backgroundColor', backgroundColor))
      ..add(DoubleProperty(
        'height',
        height,
        defaultValue: _kDefaultAppBarHeight,
      ));
  }

  Widget _buildLeading([bool imply = true]) {
    return Builder(builder: (context) {
      late Widget widget;
      if (leading != null) {
        widget = leading!;
      } else if (automaticallyImplyLeading && imply) {
        final ModalRoute<dynamic>? parentRoute = ModalRoute.of(context);
        final bool canPop = parentRoute?.canPop ?? false;

        assert(debugCheckHasFluentLocalizations(context));
        assert(debugCheckHasFluentTheme(context));
        final localizations = FluentLocalizations.of(context);
        final onPressed = canPop ? () => Navigator.maybePop(context) : null;
        widget = NavigationPaneTheme(
          data: NavigationPaneTheme.of(context).merge(NavigationPaneThemeData(
            unselectedIconColor: ButtonState.resolveWith((states) {
              if (states.isDisabled) {
                return ButtonThemeData.buttonColor(context, states);
              }
              return ButtonThemeData.uncheckedInputColor(
                FluentTheme.of(context),
                states,
              ).basedOnLuminance();
            }),
          )),
          child: Builder(
            builder: (context) => PaneItem(
              icon: const Icon(FluentIcons.back, size: 14.0),
              title: Text(localizations.backButtonTooltip),
              body: const SizedBox.shrink(),
            ).build(
              context,
              false,
              onPressed,
              displayMode: PaneDisplayMode.compact,
            ),
          ),
        );
      } else {
        return const SizedBox.shrink();
      }
      widget = SizedBox(width: kCompactNavigationPaneWidth, child: widget);
      return widget;
    });
  }

  double finalHeight(BuildContext context) {
    assert(debugCheckHasMediaQuery(context));
    final mediaQuery = MediaQuery.of(context);
    final topPadding = mediaQuery.viewPadding.top;

    return height + topPadding;
  }
}

class _NavigationAppBar extends StatelessWidget {
  const _NavigationAppBar({
    Key? key,
    required this.appBar,
    required this.additionalLeading,
  }) : super(key: key);

  final NavigationAppBar appBar;
  final Widget? additionalLeading;

  @override
  Widget build(BuildContext context) {
    assert(debugCheckHasMediaQuery(context));
    assert(debugCheckHasFluentLocalizations(context));
    assert(debugCheckHasDirectionality(context));

    final mediaQuery = MediaQuery.of(context);
    final direction = Directionality.of(context);

    final PaneDisplayMode displayMode =
        InheritedNavigationView.maybeOf(context)?.displayMode ??
            PaneDisplayMode.top;
    final leading = appBar._buildLeading(displayMode != PaneDisplayMode.top);
    final title = () {
      if (appBar.title != null) {
        assert(debugCheckHasFluentTheme(context));
        final theme = NavigationPaneTheme.of(context);

        return AnimatedPadding(
          duration: theme.animationDuration ?? Duration.zero,
          curve: theme.animationCurve ?? Curves.linear,
          padding: (theme.iconPadding ?? EdgeInsets.zero).add(
            const EdgeInsetsDirectional.only(start: 6.0),
          ),
          child: DefaultTextStyle(
            style:
                FluentTheme.of(context).typography.caption ?? const TextStyle(),
            overflow: TextOverflow.clip,
            maxLines: 1,
            softWrap: false,
            child: appBar.title!,
          ),
        );
      } else {
        return const SizedBox.shrink();
      }
    }();
    late Widget result;
    switch (displayMode) {
      case PaneDisplayMode.top:
        result = Row(children: [
          leading,
          if (additionalLeading != null) additionalLeading!,
          title,
          if (appBar.actions != null) Expanded(child: appBar.actions!)
        ]);
        break;
      case PaneDisplayMode.minimal:
      case PaneDisplayMode.open:
      case PaneDisplayMode.compact:
        result = Stack(children: [
          Align(
            alignment: Alignment.centerLeft,
            child: Row(mainAxisSize: MainAxisSize.min, children: [
              leading,
              if (additionalLeading != null) additionalLeading!,
              Flexible(child: title),
            ]),
          ),
          if (appBar.actions != null)
            Positioned.directional(
              textDirection: direction,
              start: 0,
              end: 0.0,
              top: 0.0,
              bottom: 0.0,
              child: Align(
                alignment: Alignment.topRight,
                child: appBar.actions!,
              ),
            ),
        ]);
        break;
      default:
        return const SizedBox.shrink();
    }
    final topPadding = mediaQuery.viewPadding.top;

    return Container(
      color: appBar.backgroundColor,
      height: appBar.finalHeight(context),
      padding: EdgeInsets.only(top: topPadding),
      child: result,
    );
  }
}

/// The [ScrollBehavior] used on [NavigationView]
///
/// It generates a [Scrollbar] using the global scroll controller provided by
/// [NavigationView]
class NavigationViewScrollBehavior extends FluentScrollBehavior {
  const NavigationViewScrollBehavior();

  @override
  Widget buildScrollbar(context, child, details) {
    return Scrollbar(
      controller: PrimaryScrollController.of(context),
      thumbVisibility: false,
      interactive: true,
      child: child,
    );
  }
}<|MERGE_RESOLUTION|>--- conflicted
+++ resolved
@@ -417,7 +417,6 @@
               final bool openedWithoutOverlay =
                   _compactOverlayOpen && consts.maxWidth / 2.5 > openSize;
 
-<<<<<<< HEAD
               paneResult = Stack(children: [
                 AnimatedPositionedDirectional(
                   duration: theme.animationDuration ?? Duration.zero,
@@ -441,51 +440,6 @@
                           label: localizations.modalBarrierDismissLabel,
                           child: const SizedBox.expand(),
                         ),
-=======
-              // print(
-              //     'open: $_compactOverlayOpen - without overlay:$openedWithoutOverlay - storage: ${PageStorage.of(context)?.readState(
-              //   context,
-              //   identifier: 'compactOverlayOpen',
-              // )}');
-
-              if (openedWithoutOverlay || !_compactOverlayOpen) {
-                paneResult = Column(children: [
-                  appBar,
-                  Expanded(
-                    child: Row(children: [
-                      PaneScrollConfiguration(
-                        child: () {
-                          if (openedWithoutOverlay) {
-                            return Mica(
-                              key: _overlayKey,
-                              backgroundColor: theme.backgroundColor,
-                              child: Container(
-                                margin:
-                                    const EdgeInsets.symmetric(vertical: 1.0),
-                                child: _OpenNavigationPane(
-                                  theme: theme,
-                                  pane: pane,
-                                  paneKey: _panelKey,
-                                  listKey: _listKey,
-                                  onToggle: toggleCompactOpenMode,
-                                  initiallyOpen: true,
-                                ),
-                              ),
-                            );
-                          } else {
-                            return KeyedSubtree(
-                              key: _overlayKey,
-                              child: _CompactNavigationPane(
-                                pane: pane,
-                                paneKey: _panelKey,
-                                listKey: _listKey,
-                                onToggle: toggleCompactOpenMode,
-                                onOpenSearch: widget.onOpenSearch,
-                              ),
-                            );
-                          }
-                        }(),
->>>>>>> 747484e0
                       ),
                     ),
                   ),
