--- conflicted
+++ resolved
@@ -280,10 +280,10 @@
           ),
         ],
       ),
-<<<<<<< HEAD
       content: NavigationBody(index: index, children: const [
         InputsPage(),
         Forms(),
+        AutoSuggestBoxes(),
         ColorsPage(),
         IconsPage(),
         TypographyPage(),
@@ -293,21 +293,6 @@
         InfoBars(),
         Others(),
         Settings(),
-=======
-      content: NavigationBody(index: index, children: [
-        const InputsPage(),
-        const Forms(),
-        const AutoSuggestBoxes(),
-        const ColorsPage(),
-        const IconsPage(),
-        const TypographyPage(),
-        const Mobile(),
-        const CommandBars(),
-        const FlyoutShowcase(),
-        const InfoBars(),
-        const Others(),
-        Settings(controller: settingsController),
->>>>>>> 5b640eb9
       ]),
     );
   }
